from __future__ import annotations

from dataclasses import dataclass
from math import sqrt

import numpy as np
import pygame

from app.ai.policy import SimplePolicy
from app.core.config import settings
from app.core.types import Color, Damage, EntityId, Vec2
from app.render.hud import Hud
from app.render.renderer import Renderer
from app.video.recorder import Recorder
from app.weapons import weapon_registry
from app.weapons.base import Weapon, WorldView
from app.world.entities import Ball
from app.world.physics import PhysicsWorld
from app.world.projectiles import Projectile


@dataclass(slots=True)
class Player:
    eid: EntityId
    ball: Ball
    weapon: Weapon
    policy: SimplePolicy
    face: Vec2
    color: Color
    alive: bool = True


class MatchTimeout(Exception):
    """Raised when a match exceeds the maximum duration."""


class _MatchView(WorldView):
    def __init__(
        self,
        players: list[Player],
        projectiles: list[Projectile],
        world: PhysicsWorld,
        renderer: Renderer,
    ) -> None:
        self.players = players
        self.projectiles = projectiles
        self.world = world
        self.renderer = renderer

    def get_enemy(self, owner: EntityId) -> EntityId | None:
        for p in self.players:
            if p.eid != owner and p.alive:
                return p.eid
        return None

    def get_position(self, eid: EntityId) -> Vec2:
        for p in self.players:
            if p.eid == eid:
                pos = p.ball.body.position
                return (float(pos.x), float(pos.y))
        for proj in self.projectiles:
            if proj.owner == eid:
                pos = proj.body.position
                return (float(pos.x), float(pos.y))
        raise KeyError(eid)

    def deal_damage(self, eid: EntityId, damage: Damage) -> None:
        for p in self.players:
            if p.eid == eid and p.alive:
                p.alive = not p.ball.take_damage(damage)
                self.renderer.add_impact(self.get_position(eid))
                self.renderer.trigger_blink(p.color, int(damage.amount))
                return

    def apply_impulse(self, eid: EntityId, vx: float, vy: float) -> None:
        for p in self.players:
            if p.eid == eid:
                p.ball.body.apply_impulse_at_local_point((vx, vy))
                return

    def spawn_projectile(
        self,
        owner: EntityId,
        position: Vec2,
        velocity: Vec2,
        radius: float,
        damage: Damage,
        knockback: float,
        ttl: float,
    ) -> None:
        proj = Projectile.spawn(
            self.world, owner, position, velocity, radius, damage, knockback, ttl
        )
        self.projectiles.append(proj)


<<<<<<< HEAD
def run_match(  # noqa: C901
    weapon_a: str,
    weapon_b: str,
    recorder: Recorder,
    max_seconds: int = 120,
) -> EntityId | None:
    """Run a minimal match and record frames.

    Parameters
    ----------
    weapon_a : str
        Weapon used by team A.
    weapon_b : str
        Weapon used by team B.
    recorder : Recorder
        Recorder instance responsible for writing video frames.
    max_seconds : int, optional
        Maximum duration of the match. Default is 120 seconds.

    Returns
    -------
    EntityId | None
        Winning entity identifier or ``None`` if no winner.

    Raises
    ------
    MatchTimeout
        If the match exceeds ``max_seconds`` without a winner.
=======
def run_match(
    seconds: int,
    weapon_a: str,
    weapon_b: str,
    recorder: Recorder,
    renderer: Renderer | None = None,
) -> EntityId | None:  # noqa: C901
    """Run a minimal match and record frames.

    Args:
        seconds: Duration of the match in seconds.
        weapon_a: Name of the first weapon.
        weapon_b: Name of the second weapon.
        recorder: Target recorder for rendered frames.
        renderer: Optional renderer instance. If omitted, an off-screen renderer is used.
>>>>>>> 31349dab
    """
    world = PhysicsWorld()
    renderer = renderer or Renderer(settings.width, settings.height)
    hud = Hud(settings.theme)

    ball_a = Ball.spawn(world, (settings.width * 0.25, settings.height * 0.5))
    ball_b = Ball.spawn(world, (settings.width * 0.75, settings.height * 0.5))
    players = [
        Player(
            ball_a.eid,
            ball_a,
            weapon_registry.create(weapon_a),
            SimplePolicy("aggressive"),
            (1.0, 0.0),
            settings.theme.team_a.primary,
        ),
        Player(
            ball_b.eid,
            ball_b,
            weapon_registry.create(weapon_b),
            SimplePolicy("kiter"),
            (-1.0, 0.0),
            settings.theme.team_b.primary,
        ),
    ]
    projectiles: list[Projectile] = []
    view = _MatchView(players, projectiles, world, renderer)

    elapsed = 0.0
    winner: EntityId | None = None
    first_frame: pygame.Surface | None = None
    buffer: list[pygame.Surface] = []
    buffer_len = int(settings.end_screen.slowmo_duration * settings.fps)

    try:
        while len([p for p in players if p.alive]) >= 2 and elapsed < max_seconds:
            for p in players:
                if not p.alive:
                    continue
                accel, face, fire = p.policy.decide(p.eid, view)
                p.face = face
                p.ball.body.velocity = (
                    p.ball.body.velocity[0] + accel[0] * settings.dt,
                    p.ball.body.velocity[1] + accel[1] * settings.dt,
                )
                p.weapon.step(settings.dt)
                if fire:
                    p.weapon.trigger(p.eid, view, face)
                p.ball.cap_speed()

            for proj in list(projectiles):
                if not proj.step(settings.dt):
                    projectiles.remove(proj)
                    world.space.remove(proj.body, proj.shape)
                    continue
                for p in players:
                    if p.eid == proj.owner or not p.alive:
                        continue
                    pos_p = p.ball.body.position
                    pos_proj = proj.body.position
                    dx = pos_proj.x - pos_p.x
                    dy = pos_proj.y - pos_p.y
                    dist_sq = dx * dx + dy * dy
                    if dist_sq <= (proj.shape.radius + p.ball.shape.radius) ** 2:
                        view.deal_damage(p.eid, proj.damage)
                        norm = sqrt(dist_sq) or 1.0
                        view.apply_impulse(
                            p.eid, dx / norm * proj.knockback, dy / norm * proj.knockback
                        )
                        world.space.remove(proj.body, proj.shape)
                        projectiles.remove(proj)
                        break
            world.step(settings.dt)
            renderer.clear()
            for proj in projectiles:
                pos = (float(proj.body.position.x), float(proj.body.position.y))
                renderer.draw_projectile(pos, int(proj.shape.radius), (255, 255, 0))
            for p in players:
                if not p.alive:
                    continue
                pos = (float(p.ball.body.position.x), float(p.ball.body.position.y))
                radius = int(p.ball.shape.radius)
                renderer.draw_ball(pos, radius, settings.ball_color, p.color)
                vx, vy = p.ball.body.velocity
                speed = sqrt(vx * vx + vy * vy)
                gaze = (vx / speed, vy / speed) if speed else p.face
                renderer.draw_eyes(pos, gaze, radius, p.color)
            renderer.draw_impacts()
            renderer.update_hp(
                players[0].ball.health / players[0].ball.stats.max_health,
                players[1].ball.health / players[1].ball.stats.max_health,
            )
            hud.draw_title(renderer.surface, settings.hud.title)
            renderer.draw_hp(
                renderer.surface, hud, (weapon_a.capitalize(), weapon_b.capitalize())
            )
            hud.draw_watermark(renderer.surface, settings.hud.watermark)
            renderer.present()
            frame_surface = renderer.surface.copy()
            frame = pygame.surfarray.array3d(frame_surface)
            recorder.add_frame(np.swapaxes(frame, 0, 1))
            if first_frame is None:
                first_frame = frame_surface.copy()
            buffer.append(frame_surface)
            if len(buffer) > buffer_len:
                buffer.pop(0)

            alive = [p for p in players if p.alive]
            if len(alive) == 1:
                winner = alive[0].eid
                break

            elapsed += settings.dt

        if len([p for p in players if p.alive]) >= 2 and elapsed >= max_seconds:
            raise MatchTimeout(f"Match exceeded {max_seconds} seconds")

        if winner is not None and buffer:
            title = settings.end_screen.victory_text.format(
                team="A" if winner == players[0].eid else "B"
            )
            weapon_name = weapon_a if winner == players[0].eid else weapon_b
            subtitle = settings.end_screen.subtitle_text.format(weapon=weapon_name)
            banner_surface = buffer[-1].copy()
            hud.draw_victory_banner(banner_surface, title, subtitle)
            banner_frame = np.swapaxes(
                pygame.surfarray.array3d(banner_surface), 0, 1
            )
            freeze_frames = int(settings.end_screen.freeze_ms / 1000 * settings.fps)
            for _ in range(max(1, freeze_frames)):
                recorder.add_frame(banner_frame)

            slow_factor = settings.end_screen.slowmo
            repeat = max(1, int(1 / slow_factor))
            for surf in buffer:
                surf_copy = surf.copy()
                hud.draw_victory_banner(surf_copy, title, subtitle)
                arr = np.swapaxes(pygame.surfarray.array3d(surf_copy), 0, 1)
                for _ in range(repeat):
                    recorder.add_frame(arr)

            if first_frame is not None:
                start_arr = pygame.surfarray.array3d(first_frame)
                end_arr = pygame.surfarray.array3d(banner_surface)
                fade_frames = int(settings.end_screen.fade_ms / 1000 * settings.fps)
                for i in range(max(1, fade_frames)):
                    t = (i + 1) / fade_frames
                    blended = (end_arr * (1 - t) + start_arr * t).astype(np.uint8)
                    recorder.add_frame(np.swapaxes(blended, 0, 1))

        return winner
    finally:
        recorder.close()<|MERGE_RESOLUTION|>--- conflicted
+++ resolved
@@ -78,27 +78,27 @@
                 p.ball.body.apply_impulse_at_local_point((vx, vy))
                 return
 
-    def spawn_projectile(
-        self,
-        owner: EntityId,
-        position: Vec2,
-        velocity: Vec2,
-        radius: float,
-        damage: Damage,
-        knockback: float,
-        ttl: float,
-    ) -> None:
-        proj = Projectile.spawn(
-            self.world, owner, position, velocity, radius, damage, knockback, ttl
-        )
-        self.projectiles.append(proj)
-
-
-<<<<<<< HEAD
+def spawn_projectile(
+    self,
+    owner: EntityId,
+    position: Vec2,
+    velocity: Vec2,
+    radius: float,
+    damage: Damage,
+    knockback: float,
+    ttl: float,
+) -> None:
+    proj = Projectile.spawn(
+        self.world, owner, position, velocity, radius, damage, knockback, ttl
+    )
+    self.projectiles.append(proj)
+
+
 def run_match(  # noqa: C901
     weapon_a: str,
     weapon_b: str,
     recorder: Recorder,
+    renderer: Renderer | None = None,
     max_seconds: int = 120,
 ) -> EntityId | None:
     """Run a minimal match and record frames.
@@ -111,6 +111,8 @@
         Weapon used by team B.
     recorder : Recorder
         Recorder instance responsible for writing video frames.
+    renderer : Renderer | None, optional
+        Optional renderer instance. If ``None``, an off-screen renderer is created.
     max_seconds : int, optional
         Maximum duration of the match. Default is 120 seconds.
 
@@ -123,23 +125,6 @@
     ------
     MatchTimeout
         If the match exceeds ``max_seconds`` without a winner.
-=======
-def run_match(
-    seconds: int,
-    weapon_a: str,
-    weapon_b: str,
-    recorder: Recorder,
-    renderer: Renderer | None = None,
-) -> EntityId | None:  # noqa: C901
-    """Run a minimal match and record frames.
-
-    Args:
-        seconds: Duration of the match in seconds.
-        weapon_a: Name of the first weapon.
-        weapon_b: Name of the second weapon.
-        recorder: Target recorder for rendered frames.
-        renderer: Optional renderer instance. If omitted, an off-screen renderer is used.
->>>>>>> 31349dab
     """
     world = PhysicsWorld()
     renderer = renderer or Renderer(settings.width, settings.height)
