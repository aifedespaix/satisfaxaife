from __future__ import annotations

import math
from dataclasses import dataclass, field
from typing import Any, cast

import pytest

from app.core.config import settings
from app.core.types import Damage, EntityId, ProjectileInfo, Vec2
from app.game.match import MatchTimeout, run_match
from app.render.renderer import Renderer
from app.video.recorder import NullRecorder
from app.weapons import weapon_registry
from app.weapons.base import Weapon, WeaponEffect, WorldView
from app.weapons.bazooka import Bazooka
from app.weapons.katana import Katana
from app.weapons.knife import Knife
from app.weapons.shuriken import Shuriken


@dataclass
class DummyView(WorldView):
    enemy: EntityId
    enemy_pos: Vec2
    enemy_vel: Vec2 = (0.0, 0.0)
    damage_values: list[float] = field(default_factory=list)
    speed_bonus: dict[EntityId, float] = field(default_factory=dict)
    effects: list[WeaponEffect] = field(default_factory=list)
    projectiles: list[dict[str, object]] = field(default_factory=list)

    def get_enemy(self, owner: EntityId) -> EntityId | None:  # noqa: D401
        return self.enemy

    def get_position(self, eid: EntityId) -> Vec2:  # noqa: D401
        return self.enemy_pos if eid == self.enemy else (0.0, 0.0)

    def get_velocity(self, eid: EntityId) -> Vec2:  # noqa: D401
        return self.enemy_vel if eid == self.enemy else (0.0, 0.0)

    def get_health_ratio(self, eid: EntityId) -> float:  # noqa: D401
        return 1.0

    def deal_damage(self, eid: EntityId, damage: Damage, timestamp: float) -> None:  # noqa: D401
        self.damage_values.append(damage.amount)

    def apply_impulse(self, eid: EntityId, vx: float, vy: float) -> None:  # noqa: D401
        return

    def spawn_effect(self, effect: WeaponEffect) -> None:  # noqa: D401
        self.effects.append(effect)

    def spawn_projectile(
        self,
        owner: EntityId,
        position: Vec2,
        velocity: Vec2,
        radius: float,
        damage: Damage,
        knockback: float,
        ttl: float,
        sprite: object | None = None,
        spin: float = 0.0,
        trail_color: tuple[int, int, int] | None = None,
    ) -> WeaponEffect:  # noqa: D401,E501
        self.projectiles.append(
            {
                "owner": owner,
                "position": position,
                "velocity": velocity,
                "radius": radius,
                "damage": damage,
                "ttl": ttl,
                "trail_color": trail_color,
            }
        )

        class _Dummy(WeaponEffect):
            owner: EntityId = EntityId(0)

            def step(self, dt: float) -> bool:
                return False

            def collides(self, view: WorldView, position: Vec2, radius: float) -> bool:
                return False

            def on_hit(self, view: WorldView, target: EntityId, timestamp: float) -> bool:
                return False

            def draw(self, renderer: object, view: WorldView) -> None:
                return None

            def destroy(self) -> None:
                return None

        return _Dummy()

    def iter_projectiles(self, excluding: EntityId | None = None) -> list[ProjectileInfo]:  # noqa: D401
        return []

    def add_speed_bonus(self, eid: EntityId, bonus: float) -> None:  # noqa: D401
        self.speed_bonus[eid] = self.speed_bonus.get(eid, 0.0) + bonus


def test_weapon_speed_attribute() -> None:
    """Weapons expose their projectile speed on the base class."""
    katana = Katana()
    shuriken = Shuriken()

    assert katana.speed == 5.0
    assert shuriken.speed == 600.0


def test_knife_applies_speed_bonus() -> None:
    view = DummyView(enemy=EntityId(2), enemy_pos=(0.0, 0.0))
    knife = Knife()
    knife.update(EntityId(1), view, 0.0)
    assert view.speed_bonus[EntityId(1)] == knife.player_speed_bonus
    assert len(view.effects) == 1


def test_knife_damage_value() -> None:
    """Knife base damage should reflect its lighter attack power."""
    knife = Knife()
    assert knife.damage.amount == 8


def test_bazooka_fires_missile() -> None:
    view = DummyView(enemy=EntityId(2), enemy_pos=(100.0, 0.0))
    bazooka = Bazooka()
    bazooka.update(EntityId(1), view, 0.0)
    assert len(view.projectiles) == 1
    projectile = view.projectiles[0]
    vx, vy = cast(Vec2, projectile["velocity"])
    assert vx == pytest.approx(bazooka.speed)
    assert vy == pytest.approx(0.0)
    assert projectile["radius"] == bazooka.missile_radius
<<<<<<< HEAD
    assert projectile["ttl"] == pytest.approx(15.0)
=======
    assert projectile["trail_color"] == (255, 200, 50)
>>>>>>> 9bace149
    effect = view.effects[0]
    assert effect.collides(view, (0.0, 0.0), 1.0) is False


def test_bazooka_leads_moving_target() -> None:
    view = DummyView(
        enemy=EntityId(2),
        enemy_pos=(300.0, 0.0),
        enemy_vel=(0.0, 100.0),
    )
    bazooka = Bazooka()
    bazooka.update(EntityId(1), view, 0.0)
    projectile = view.projectiles[0]
    vx, vy = projectile["velocity"]
    distance = math.hypot(300.0, 0.0)
    time_to_target = distance / bazooka.speed
    predicted_y = 0.0 + 100.0 * time_to_target
    norm = math.hypot(300.0, predicted_y)
    expected_vx = bazooka.speed * 300.0 / norm
    expected_vy = bazooka.speed * predicted_y / norm
    assert vx == pytest.approx(expected_vx)
    assert vy == pytest.approx(expected_vy)


@dataclass
class _OrientView(WorldView):
    enemy: EntityId
    enemy_pos: Vec2
    effects: list[WeaponEffect] = field(default_factory=list)
    projectile: object | None = None

    def get_enemy(self, owner: EntityId) -> EntityId | None:  # noqa: D401
        return self.enemy

    def get_position(self, eid: EntityId) -> Vec2:  # noqa: D401
        return self.enemy_pos if eid == self.enemy else (0.0, 0.0)

    def get_velocity(self, eid: EntityId) -> Vec2:  # noqa: D401
        return (0.0, 0.0)

    def get_health_ratio(self, eid: EntityId) -> float:  # noqa: D401
        return 1.0

    def deal_damage(self, eid: EntityId, damage: Damage, timestamp: float) -> None:  # noqa: D401
        return None

    def apply_impulse(self, eid: EntityId, vx: float, vy: float) -> None:  # noqa: D401
        return None

    def spawn_effect(self, effect: WeaponEffect) -> None:  # noqa: D401
        self.effects.append(effect)

    def spawn_projectile(
        self,
        owner: EntityId,
        position: Vec2,
        velocity: Vec2,
        radius: float,
        damage: Damage,
        knockback: float,
        ttl: float,
        sprite: object | None = None,
        spin: float = 0.0,
        trail_color: tuple[int, int, int] | None = None,
    ) -> WeaponEffect:  # noqa: D401
        class _Dummy(WeaponEffect):
            owner: EntityId = owner
            angle: float = 0.0

            def step(self, dt: float) -> bool:
                return False

            def collides(self, view: WorldView, position: Vec2, radius: float) -> bool:
                return False

            def on_hit(self, view: WorldView, target: EntityId, timestamp: float) -> bool:
                return False

            def draw(self, renderer: object, view: WorldView) -> None:
                return None

            def destroy(self) -> None:
                return None

        proj = _Dummy()
        self.projectile = proj
        return proj

    def iter_projectiles(self, excluding: EntityId | None = None) -> list[ProjectileInfo]:  # noqa: D401
        return []

    def add_speed_bonus(self, eid: EntityId, bonus: float) -> None:  # noqa: D401
        return None


def test_bazooka_sprite_and_projectile_orientation() -> None:
    view = _OrientView(enemy=EntityId(2), enemy_pos=(100.0, 100.0))
    bazooka = Bazooka()
    bazooka.update(EntityId(1), view, 0.0)
    assert view.projectile is not None
    assert len(view.effects) == 1
    effect = cast(Any, view.effects[0])
    dx, dy = 100.0, 100.0
    expected_weapon_angle = math.atan2(dy, dx)
    expected_projectile_angle = math.atan2(dy, dx) + math.pi / 2
    assert effect.angle == pytest.approx(expected_weapon_angle)
    proj = cast(Any, view.projectile)
    assert proj.angle == pytest.approx(expected_projectile_angle)


class SpyWeapon(Weapon):
    """Weapon used to verify update calls inside the match loop."""

    calls: list[EntityId] = []

    def __init__(self) -> None:
        super().__init__(name="spy", cooldown=0.0, damage=Damage(0))

    def _fire(self, owner: EntityId, view: WorldView, direction: Vec2) -> None:  # noqa: D401
        return None

    def update(self, owner: EntityId, view: WorldView, dt: float) -> None:  # noqa: D401
        self.calls.append(owner)


def test_weapon_update_called_each_frame() -> None:
    SpyWeapon.calls = []
    if "spy" not in weapon_registry.names():
        weapon_registry.register("spy", SpyWeapon)
    recorder = NullRecorder()
    renderer = Renderer(settings.width, settings.height)
    with pytest.raises(MatchTimeout):
        run_match("spy", "spy", recorder, renderer, max_seconds=1)
    assert set(SpyWeapon.calls) == {EntityId(1), EntityId(2)}<|MERGE_RESOLUTION|>--- conflicted
+++ resolved
@@ -135,11 +135,8 @@
     assert vx == pytest.approx(bazooka.speed)
     assert vy == pytest.approx(0.0)
     assert projectile["radius"] == bazooka.missile_radius
-<<<<<<< HEAD
     assert projectile["ttl"] == pytest.approx(15.0)
-=======
     assert projectile["trail_color"] == (255, 200, 50)
->>>>>>> 9bace149
     effect = view.effects[0]
     assert effect.collides(view, (0.0, 0.0), 1.0) is False
 
