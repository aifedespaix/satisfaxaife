--- conflicted
+++ resolved
@@ -78,7 +78,6 @@
     assert manager.state == IntroState.LOGO_IN
 
 
-<<<<<<< HEAD
 def test_intro_manager_fight_sound() -> None:
     config = IntroConfig(logo_in=0.1, weapons_in=0.1, hold=0.1, fade_out=0.1, allow_skip=False)
     stub = StubEngine()
@@ -91,7 +90,6 @@
     assert path.endswith("fight.ogg")
     expected = config.logo_in + config.weapons_in + config.hold
     assert timestamp == pytest.approx(expected)
-=======
 def test_weapons_in_monotonic_then_hold_and_fade() -> None:
     config = IntroConfig(
         logo_in=0.0,
@@ -133,5 +131,4 @@
     fade_mid = manager._progress()
     assert 0.0 <= fade_mid < fade_start
     manager.update(0.25)
-    assert manager._progress() < fade_mid
->>>>>>> a16fe63c
+    assert manager._progress() < fade_mid