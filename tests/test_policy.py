--- conflicted
+++ resolved
@@ -16,12 +16,9 @@
     enemy: EntityId
     pos_me: Vec2
     pos_enemy: Vec2
-<<<<<<< HEAD
     health_me: float = 1.0
     health_enemy: float = 1.0
-=======
     last_velocity: Vec2 | None = field(default=None, init=False)
->>>>>>> b9eeb9e4
 
     def get_enemy(self, owner: EntityId) -> EntityId | None:  # noqa: D401
         return self.enemy
@@ -59,7 +56,6 @@
     assert fire is True
 
 
-<<<<<<< HEAD
 @pytest.mark.parametrize("style", ["aggressive", "kiter"])
 def test_retreats_on_low_health(style: str) -> None:
     view = DummyView(
@@ -70,7 +66,7 @@
     assert accel[0] < 0  # retreats from enemy
     assert face == (1.0, 0.0)  # still faces enemy
     assert fire is False
-=======
+    
 def test_horizontal_alignment_has_vertical_component() -> None:
     me = EntityId(1)
     enemy = EntityId(2)
@@ -82,5 +78,4 @@
     assert face[1] != 0.0
     weapon.trigger(me, view, face)
     assert view.last_velocity is not None
-    assert view.last_velocity[1] != 0.0
->>>>>>> b9eeb9e4
+    assert view.last_velocity[1] != 0.0