--- conflicted
+++ resolved
@@ -31,34 +31,23 @@
     assert video_path.exists()
 
 
-<<<<<<< HEAD
 def test_run_timeout(tmp_path: Path, monkeypatch: MonkeyPatch) -> None:
     runner = CliRunner()
     out = tmp_path / "timeout.mp4"
 
+    # On force un timeout en remplaçant app.cli.run_match par un wrapper
     from app.game import match as match_module
 
-    def run_match_short(
-        weapon_a: str, weapon_b: str, recorder: Recorder
-    ) -> None:
-        match_module.run_match(weapon_a, weapon_b, recorder, max_seconds=0)
+    def run_match_short(weapon_a: str, weapon_b: str, recorder: Recorder, renderer=None) -> None:
+        # max_seconds=0 provoque systématiquement un MatchTimeout
+        match_module.run_match(weapon_a, weapon_b, recorder, renderer, max_seconds=0)
 
     monkeypatch.setattr("app.cli.run_match", run_match_short)
 
-=======
-def test_run_display_mode_no_file(tmp_path: Path) -> None:
-    runner = CliRunner()
-    out = tmp_path / "test.mp4"
->>>>>>> 31349dab
     result = runner.invoke(
         app,
         [
             "run",
-<<<<<<< HEAD
-=======
-            "--seconds",
-            "1",
->>>>>>> 31349dab
             "--seed",
             "1",
             "--weapon-a",
@@ -67,16 +56,34 @@
             "shuriken",
             "--out",
             str(out),
-<<<<<<< HEAD
         ],
     )
     assert result.exit_code != 0
-    assert "exceeded" in result.stderr.lower()
-=======
+    assert "exceeded" in (result.stderr or "").lower()
+    # Le fichier ne doit pas exister après nettoyage du recorder sur timeout
+    assert not out.exists()
+    assert not out.with_suffix(".gif").exists()
+
+
+def test_run_display_mode_no_file(tmp_path: Path) -> None:
+    runner = CliRunner()
+    out = tmp_path / "display.mp4"
+    result = runner.invoke(
+        app,
+        [
+            "run",
+            "--seed",
+            "1",
+            "--weapon-a",
+            "katana",
+            "--weapon-b",
+            "shuriken",
+            "--out",
+            str(out),
             "--display",
         ],
     )
     assert result.exit_code == 0
->>>>>>> 31349dab
+    # En mode display, aucun fichier ne doit être créé
     assert not out.exists()
     assert not out.with_suffix(".gif").exists()